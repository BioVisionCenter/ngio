name: CI

on:
  push:
    branches:
      - main
    tags:
      - "v*"
  pull_request:
  workflow_dispatch:
  schedule:
    # run every week (for --pre release tests)
    - cron: "0 0 * * 0"

# cancel in-progress runs that use the same workflow and branch
concurrency:
  group: ${{ github.workflow }}-${{ github.ref }}
  cancel-in-progress: true

jobs:
  check-manifest:
    # check-manifest is a tool that checks that all files in version control are
    # included in the sdist (unless explicitly excluded)
    runs-on: ubuntu-latest
    steps:
      - uses: actions/checkout@v4
      - run: pipx run check-manifest

  test:
    name: ${{ matrix.platform }} (${{ matrix.python-version }})
    runs-on: ${{ matrix.platform }}
    strategy:
      fail-fast: false
      matrix:
        python-version: ["3.10", "3.11", "3.12"]
        platform: [ubuntu-latest, macos-latest, windows-latest]

    steps:
      - uses: actions/checkout@v4

      - name: 🐍 Set up Python ${{ matrix.python-version }}
        uses: actions/setup-python@v4
        with:
          python-version: ${{ matrix.python-version }}
          cache-dependency-path: "pyproject.toml"
          cache: "pip"

      - name: Install Dependencies
        run: |
          python -m pip install -U pip
          # if running a cron job, we add the --pre flag to test against pre-releases
          python -m pip install .[test] ${{ github.event_name == 'schedule' && '--pre' || ''  }}

          # To be removed when zarr 3.0 is released
          python -m pip install git+https://github.com/zarr-developers/zarr-python.git

      - name: 🧪 Run Tests
        run: pytest --color=yes --cov --cov-report=xml --cov-report=term-missing

      # If something goes wrong with --pre tests, we can open an issue in the repo
      - name: 📝 Report --pre Failures
        if: failure() && github.event_name == 'schedule'
        uses: JasonEtco/create-an-issue@v2
        env:
          GITHUB_TOKEN: ${{ secrets.GITHUB_TOKEN }}
          PLATFORM: ${{ matrix.platform }}
          PYTHON: ${{ matrix.python-version }}
          RUN_ID: ${{ github.run_id }}
          TITLE: "[test-bot] pip install --pre is failing"
        with:
          filename: .github/TEST_FAIL_TEMPLATE.md
          update_existing: true

      - name: Coverage
<<<<<<< HEAD
        uses: codecov/codecov-action@v4
=======
        uses: codecov/codecov-action@v3
        with:
          token: ${{ secrets.CODECOV_TOKEN }}

      - name: Upload coverage to comment on PR
        run: |
          pip install coverage-comment-action
          coverage-comment-action coverage.xml
        env:
          GITHUB_TOKEN: ${{ secrets.GITHUB_TOKEN }}
>>>>>>> de3f11a5

  deploy:
    name: Deploy
    needs: test
    if: success() && startsWith(github.ref, 'refs/tags/') && github.event_name != 'schedule'
    runs-on: ubuntu-latest

    permissions:
      # IMPORTANT: this permission is mandatory for trusted publishing on PyPi
      # see https://docs.pypi.org/trusted-publishers/
      id-token: write
      # This permission allows writing releases
      contents: write

    steps:
      - uses: actions/checkout@v4
        with:
          fetch-depth: 0

      - name: 🐍 Set up Python
        uses: actions/setup-python@v4
        with:
          python-version: "3.x"

      - name: 👷 Build
        run: |
          python -m pip install build
          python -m build

      - name: 🚢 Publish to PyPI
        uses: pypa/gh-action-pypi-publish@release/v1

      - uses: softprops/action-gh-release@v1
        with:
          generate_release_notes: true
          files: './dist/*'<|MERGE_RESOLUTION|>--- conflicted
+++ resolved
@@ -72,10 +72,7 @@
           update_existing: true
 
       - name: Coverage
-<<<<<<< HEAD
         uses: codecov/codecov-action@v4
-=======
-        uses: codecov/codecov-action@v3
         with:
           token: ${{ secrets.CODECOV_TOKEN }}
 
@@ -85,7 +82,6 @@
           coverage-comment-action coverage.xml
         env:
           GITHUB_TOKEN: ${{ secrets.GITHUB_TOKEN }}
->>>>>>> de3f11a5
 
   deploy:
     name: Deploy
